--- conflicted
+++ resolved
@@ -38,13 +38,8 @@
 		return nil
 	}
 	defer fd.Close()
-<<<<<<< HEAD
-	var DNSServers []netip.Addr
-	var DNSSearchDomains []string
-=======
 	var dnsServers []netip.Addr
 	var dnsSearchDomains []string
->>>>>>> 414f9d04
 	scanner := bufio.NewScanner(fd)
 	for scanner.Scan() {
 		line := scanner.Text()
@@ -66,13 +61,8 @@
 		switch optionName {
 		case "nameserver":
 			for _, serverIP := range optionValues {
-<<<<<<< HEAD
-				if ip, err := netip.ParseAddr(serverIP); err == nil && len(DNSServers) < 3 {
-					DNSServers = append(DNSServers, ip)
-=======
 				if ip, err := netip.ParseAddr(serverIP); err == nil && len(dnsServers) < 3 {
 					dnsServers = append(dnsServers, ip)
->>>>>>> 414f9d04
 				}
 			}
 		case "domain":
